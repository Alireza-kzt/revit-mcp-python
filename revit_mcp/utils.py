--- conflicted
+++ resolved
@@ -1,9 +1,5 @@
-<<<<<<< HEAD
+# -*- coding: utf-8 -*-
 from pyrevit import DB, revit
-=======
-# -*- coding: utf-8 -*-
-from pyrevit import DB
->>>>>>> f12445af
 import traceback
 import logging
 
@@ -42,49 +38,4 @@
         return None
     except Exception as e:
         logger.error("Error finding family symbol: %s", str(e))
-        return None
-
-
-def create_line_based_element(
-    doc,
-    family_symbol,
-    start_xyz,
-    end_xyz,
-    level=None,
-    structural_type=DB.Structure.StructuralType.NonStructural,
-    transaction_name="Create line-based element",
-):
-    """Place a curve-based family instance using the Revit API."""
-    if family_symbol is None:
-        raise ValueError("family_symbol is None")
-
-    f_placement = family_symbol.Family.FamilyPlacementType
-    if f_placement not in (
-        DB.FamilyPlacementType.CurveBased,
-        DB.FamilyPlacementType.CurveBasedDetail,
-        DB.FamilyPlacementType.CurveDrivenStructural,
-    ):
-        raise ValueError(
-            "Family is not curve-based.  Placement type: {}".format(f_placement)
-        )
-
-    if not family_symbol.IsActive:
-        family_symbol.Activate()
-        doc.Regenerate()
-
-    curve = DB.Line.CreateBound(start_xyz, end_xyz)
-
-    if level is None and f_placement != DB.FamilyPlacementType.CurveBasedDetail:
-        try:
-            level = doc.ActiveView.GenLevel
-        except AttributeError:
-            level = doc.GetElement(doc.ActiveView.LevelId)
-
-    with revit.Transaction(doc, transaction_name):
-        if f_placement == DB.FamilyPlacementType.CurveBasedDetail:
-            view = doc.ActiveView
-            instance = doc.Create.NewFamilyInstance(curve, family_symbol, view)
-        else:
-            instance = doc.Create.NewFamilyInstance(curve, family_symbol, level, structural_type)
-
-    return instance
+        return None