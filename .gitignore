# Python-generated files
__pycache__/
*.py[oc]
build/
dist/
wheels/
*.egg-info

# Virtual environments
.venv
<<<<<<< HEAD

=======
>>>>>>> b84898d0
.env
ai/.env<|MERGE_RESOLUTION|>--- conflicted
+++ resolved
@@ -8,9 +8,5 @@
 
 # Virtual environments
 .venv
-<<<<<<< HEAD
-
-=======
->>>>>>> b84898d0
 .env
 ai/.env